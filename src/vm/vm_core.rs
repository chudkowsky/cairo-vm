--- conflicted
+++ resolved
@@ -6,12 +6,7 @@
 use crate::vm::validated_memory_dict::ValidatedMemoryDict;
 use num_bigint::BigInt;
 use num_traits::FromPrimitive;
-<<<<<<< HEAD
-use num_traits::ToPrimitive;
-//use std::collections::HashMap;
-=======
 use std::collections::HashMap;
->>>>>>> 1f00db58
 use std::fmt;
 
 macro_rules! bigint {
@@ -48,13 +43,8 @@
     //program: ProgramBase,
     program_base: Option<MaybeRelocatable>,
     validated_memory: ValidatedMemoryDict,
-<<<<<<< HEAD
     //auto_deduction: HashMap<i64, Vec<(Rule, ())>>,
     accessed_addresses: Vec<MaybeRelocatable>,
-=======
-    //auto_deduction: HashMap<BigInt, Vec<(Rule, ())>>,
-    accessesed_addresses: Vec<MaybeRelocatable>,
->>>>>>> 1f00db58
     trace: Vec<TraceEntry>,
     current_step: BigInt,
     skip_instruction_execution: bool,
@@ -343,7 +333,6 @@
         }
     }
 
-<<<<<<< HEAD
     fn run_instruction(&mut self, instruction: Instruction) -> Result<(), VirtualMachineError> {
         let (operands, operands_mem_addresses) = self.compute_operands(&instruction)?;
         self.opcode_assertions(&instruction, &operands);
@@ -374,7 +363,6 @@
         let instruction = self.decode_current_instruction()?;
         self.run_instruction(instruction)?;
         return Ok(())
-=======
     /// Compute operands and result, trying to deduce them if normal memory access returns a None
     /// value.
     pub fn compute_operands(
@@ -453,7 +441,6 @@
             },
             [dst_addr, op0_addr, op1_addr].to_vec(),
         ))
->>>>>>> 1f00db58
     }
 }
 
